--- conflicted
+++ resolved
@@ -36,18 +36,15 @@
     },
     install_requires=[
         'beancount>=2.0b6',
+        'pygments>=2.1.1',
         'beancount-pygments-lexer>=0.1.1',
+        'markdown2>=2.3.0'
         'Flask>=0.10.1',
         'livereload>=2.4.1',
-<<<<<<< HEAD
-        'pygments>=2.1.1',
-        'markdown2>=2.3.0'
-=======
         'pyexcel>=0.2.0',
         'pyexcel-ods3>=0.1.1',
         'pyexcel-xls>=0.1.0',
         'pyexcel-xlsx>=0.1.0'
->>>>>>> 5587a096
     ],
     zip_safe=False,
     classifiers=[
