{% set navigation_bar = [
    ("", [
<<<<<<< HEAD
        ('/income_statement/',    'income_stmt',          'Income Statement'),
        ('/balance_sheet/',       'balance_sheet',        'Balance Sheet'),
        ('/trial_balance/',       'trial_balance',        'Trial Balance'),
        ('/journal/',             'journal',              'General Journal'),
        ('/query/',               'query',                'Custom Query'),
=======
        ('income_statement', 'Income Statement'),
        ('balance_sheet',    'Balance Sheet'),
        ('trial_balance',    'Trial Balance'),
        ('journal',          'General Journal'),
>>>>>>> c7b9c485
    ]),
    ("Other", [
        ('holdings',         'Equity/Holdings'),
        ('net_worth',        'Net Worth'),
        ('documents',        'Documents'),
        ('notes',            'Notes'),
        ('events',           'Events'),
        ('commodities',      'Commodities'),
    ]),
    ("Configuration", [
        ('source',           'Source'),
        ('options',          'Options'),
        ('statistics',       'Statistics'),
        ('errors',           'Errors'),
    ])
] %}
{% set active_page = active_page|default('journal') %}
<!doctype html>
<html>
<head>
    {% block head %}
    <link href="data:image/x-icon;base64,iVBORw0KGgoAAAANSUhEUgAAABAAAAAQEAYAAABPYyMiAAAABmJLR0T///////8JWPfcAAAACXBIWXMAAABIAAAASABGyWs+AAAAF0lEQVRIx2NgGAWjYBSMglEwCkbBSAcACBAAAeaR9cIAAAAASUVORK5CYII=" rel="shortcut icon" type="image/x-icon" id="favicon"/>
    <link rel="stylesheet" href="{{ url_for('static', filename='stylesheets/styles.css') }}">
    <title>{% block title %}{% endblock %} - {{ title }}</title>
    {% endblock %}
    <script>window.chartData = [];</script>
</head>
<body>
    {% with messages = get_flashed_messages() %}
    {% if not options['operating_currency'] or messages %}
        <ul class="warnings">
            {% if not options['operating_currency'] %}
            <li class="error">
                    No <code>operating_currency</code> specified.
                    Add <code>option "operating_currency" "USD"</code> to your beancount file.
            </li>
            {% endif %}
            {% if messages %}
            {% for message in messages %}
            <li class="error">
                {{ message }}
            </li>
            {% endfor %}
            {% endif %}
        </ul>
    {% endif %}
    {% endwith %}
    <header>
        <div class="branding">
            <img src="data:image/png;base64,iVBORw0KGgoAAAANSUhEUgAAABwAAAAcCAMAAABF0y+mAAAAsVBMVEUAAAD///////////////////////////////////////////////////////////////////////////////////////////////////////////////////////////////////////////////////////////////////////////////////////////////////////////////////////////////////////+3mHKcAAAAOnRSTlMAAQMEBQYHCAwNDg8QExkaISImJzQ7RUZHSUtVZGtsb3FzdXd4f5WYm56jr7y+xcfP2tze4OLk6/X9+wsXVgAAAMJJREFUKFPFkWkTgiAYhDG1wy677VSzw0q6pKz3//+wBGRkGO2r+4ndZ9hhFoQq0AaXKZoiKFfE4Uzt82iKOWyrcJjDJU90N45dnZ/3HCbrPvfmE64YHkZ216MQi6rwPUBp0VF4GVrQowlAqwA6cN8xKJ4uwyDNGdz+g0EBnAvoFEALxjZC9gIsCd60zJy6ZqpRmFmNLfQ9NJirE7pWbDLTuYj5SI0Fhk+IzwdqfvLhJ0jRSvqVl/rRCYdnKNVG7atcP+gmOQsBuK8NAAAAAElFTkSuQmCC" alt="">
            <h1 class="site-name">{{ title or 'Beancount Web' }}</h1>
        </div>
        <nav>
            {% include "_entry_filters.html" %}
        </nav>
    </header>
    <div class="main">
        <aside>
            {% for title_, menuitems in navigation_bar %}
                {% if title_ %}<h3>{{ title_ }}</h3>{% endif %}
                <ul class="navigation">
                {% for id, caption in menuitems %}
                    <li{% if id == active_page %} class="selected"{% endif %}><a href="{{ url_for('report', report_name=id) }}">{{ caption|e }}{% if id == 'errors' and errors|length > 0 %}<span>{{ errors|length }}</span>{% endif %}</a></li>
                {% endfor %}
                </ul>
            {% endfor %}
        </aside>
        <article id="page-{{ active_page }}">
            {% block content %}{% endblock %}
        </article>
    </div>

    {% assets "vendor/jquery-js/jquery-2.1.4.js",
              "vendor/chartist-js/chartist.js",
              "vendor/chartist-js/chartist-plugin-legend.js",
              "vendor/chartist-js/chartist-plugin-tooltip.js",
              "vendor/jquery-treemap-js/jquery-treemap.js",
<<<<<<< HEAD
              "vendor/jquery-stupidtable-js/stupidtable.js",
=======
              "vendor/jquery-query-object-js/jquery.query-object.js",
>>>>>>> c7b9c485
              "javascript/helpers.js",
              "javascript/charts.js",
              "javascript/main.js" %}
        <script type="text/javascript" src="{{ ASSET_URL }}"></script>
    {% endassets %}
    {% block javascript %}{% endblock %}
</body>
</html><|MERGE_RESOLUTION|>--- conflicted
+++ resolved
@@ -1,17 +1,10 @@
 {% set navigation_bar = [
     ("", [
-<<<<<<< HEAD
-        ('/income_statement/',    'income_stmt',          'Income Statement'),
-        ('/balance_sheet/',       'balance_sheet',        'Balance Sheet'),
-        ('/trial_balance/',       'trial_balance',        'Trial Balance'),
-        ('/journal/',             'journal',              'General Journal'),
-        ('/query/',               'query',                'Custom Query'),
-=======
         ('income_statement', 'Income Statement'),
         ('balance_sheet',    'Balance Sheet'),
         ('trial_balance',    'Trial Balance'),
         ('journal',          'General Journal'),
->>>>>>> c7b9c485
+        ('query',            'Custom Query'),
     ]),
     ("Other", [
         ('holdings',         'Equity/Holdings'),
@@ -89,11 +82,8 @@
               "vendor/chartist-js/chartist-plugin-legend.js",
               "vendor/chartist-js/chartist-plugin-tooltip.js",
               "vendor/jquery-treemap-js/jquery-treemap.js",
-<<<<<<< HEAD
               "vendor/jquery-stupidtable-js/stupidtable.js",
-=======
               "vendor/jquery-query-object-js/jquery.query-object.js",
->>>>>>> c7b9c485
               "javascript/helpers.js",
               "javascript/charts.js",
               "javascript/main.js" %}
